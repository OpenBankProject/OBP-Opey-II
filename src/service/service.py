import json
import os
import warnings
from collections.abc import AsyncGenerator, Callable
from contextlib import asynccontextmanager
from typing import Any
from uuid import uuid4
import asyncio
import logging


from fastapi import FastAPI, HTTPException, Request, Response, status
from fastapi.responses import StreamingResponse
from fastapi.middleware.cors import CORSMiddleware

from langgraph.checkpoint.sqlite.aio import AsyncSqliteSaver
from langchain_core.runnables import RunnableConfig
from langchain_core.runnables.schema import StreamEvent
from langchain_core.messages import ToolMessage
from langgraph.graph.state import CompiledStateGraph
from langsmith import Client as LangsmithClient

from utils.obp_utils import obp_requests
from .auth import sign_jwt

from agent import opey_graph, opey_graph_no_obp_tools
from agent.components.chains import QueryFormulatorOutput
from starlette.background import BackgroundTask
from schema import (
    ChatMessage,
    Feedback,
    FeedbackResponse,
    StreamInput,
    UserInput,
    convert_message_content_to_string,
    ToolCallApproval,
    ConsentAuthBody,
)

logger = logging.getLogger('uvicorn.error')

if os.getenv("DISABLE_OBP_CALLING"):
    logger.debug("Disabling OBP tools")
    opey_instance = opey_graph_no_obp_tools
else:
    logger.debug("Enabling OBP tools")
    opey_instance = opey_graph

@asynccontextmanager
async def lifespan(app: FastAPI) -> AsyncGenerator[None, None]:
    # Construct agent with Sqlite checkpointer
    async with AsyncSqliteSaver.from_conn_string("checkpoints.db") as saver:
        opey_instance.checkpointer = saver
        app.state.agent = opey_instance
        yield
    # context manager will clean up the AsyncSqliteSaver on exit


app = FastAPI(lifespan=lifespan)

# Setup CORS policy
if cors_allowed_origins := os.getenv("CORS_ALLOWED_ORIGINS"):
    app.add_middleware(
        CORSMiddleware,
        allow_origins=cors_allowed_origins,
        allow_credentials=True,
        allow_methods=["*"],
        allow_headers=["*"],
    )
else:
    raise ValueError("CORS_ALLOWED_ORIGINS environment variable must be set")

# TODO: change to implement our own authentication checking (also decide what auth to use)
# NOTE: will be different when we use consents rather than a secret
@app.middleware("http")
async def check_auth_header(request: Request, call_next: Callable) -> Response:
    logger.debug("This is coming from the auth middleware")
    if auth_secret := os.getenv("AUTH_SECRET"):
        auth_header = request.headers.get("Authorization")
        if not auth_header or not auth_header.startswith("Bearer "):
            return Response(status_code=401, content="Missing or invalid token")
        if auth_header[7:] != auth_secret:
            return Response(status_code=401, content="Invalid token")
    return await call_next(request)

<<<<<<< HEAD
=======

@app.middleware("http")
async def log_request_response(request: Request, call_next: Callable):
    request_body = await request.body()

    response = await call_next(request)
    chunks = []
    async for chunk in response.body_iterator:
        chunks.append(chunk)
    res_body = b''.join(chunks)

    logger.info(f"Request: {request.method} {request.headers} {request.url} {request_body}")
    logger.info(f"Response: {response.status_code} {res_body}")
    return response


>>>>>>> 4d62e278
def _parse_input(user_input: UserInput) -> tuple[dict[str, Any], str]:
    run_id = uuid4()
    thread_id = user_input.thread_id or str(uuid4())
    # If this is a tool call approval, we don't need to send any input to the agent.
    if user_input.is_tool_call_approval:
        _input = None
    else:
        input_message = ChatMessage(type="human", content=user_input.message)
        _input = {"messages": [input_message.to_langchain()]}
    
    kwargs = {
        "input": _input,
        "config": RunnableConfig(
            configurable={"thread_id": thread_id, "model": user_input.model}, run_id=run_id
        ),
    }
    return kwargs, run_id, thread_id


def _remove_tool_calls(content: str | list[str | dict]) -> str | list[str | dict]:
    """Remove tool calls from content."""
    if isinstance(content, str):
        return content
    # Currently only Anthropic models stream tool calls, using content item type tool_use.
    return [
        content_item
        for content_item in content
        if isinstance(content_item, str) or content_item["type"] != "tool_use"
    ]

    
async def _process_stream_event(event: StreamEvent, user_input: StreamInput | ToolCallApproval, run_id: str) -> AsyncGenerator[str, None]:
    """Helper to process stream events consistently"""
    if not event:
        return
    
    # Handle messages after node execution
    if (
        event["event"] == "on_chain_end"
        and any(t.startswith("graph:step:") for t in event.get("tags", []))
        and event["data"].get("output") is not None
        and "messages" in event["data"]["output"]
        and event["metadata"].get("langgraph_node", "") not in ["human_review", "summarize_conversation"]
    ):
        new_messages = event["data"]["output"]["messages"]
        if not isinstance(new_messages, list):
            new_messages = [new_messages]

        # This is a proper hacky way to make sure that no messages are sent from the retreiaval decider node
        if event["metadata"].get("langgraph_node", "") == "retrieval_decider":
            print(f"Retrieval decider node returned text content, erasing...")
            erase_content = True
        else:
            erase_content = False
            
        for message in new_messages:
            if erase_content:
                message.content = ""
            try:
                chat_message = ChatMessage.from_langchain(message)
                chat_message.run_id = str(run_id)
            except Exception as e:
                yield f"data: {json.dumps({'type': 'error', 'content': f'Error parsing message: {e}'})}\n\n"
                continue

            if not (chat_message.type == "human" and chat_message.content == user_input.message):
                chat_message.pretty_print()
                yield f"data: {json.dumps({'type': 'message', 'content': chat_message.model_dump()})}\n\n"

    # Handle tokens streamed from LLMs
    if (
        event["event"] == "on_chat_model_stream"
        and user_input.stream_tokens
        and event['metadata'].get('langgraph_node', '') != "transform_query"
        and event['metadata'].get('langgraph_node', '') != "retrieval_decider"
        and event['metadata'].get('langgraph_node', '') != "summarize_conversation"
    ):
        content = _remove_tool_calls(event["data"]["chunk"].content)
        if content:
            yield f"data: {json.dumps({'type': 'token', 'content': convert_message_content_to_string(content)})}\n\n"


@app.post("/invoke")
async def invoke(user_input: UserInput) -> ChatMessage:
    """
    Invoke the agent with user input to retrieve a final response.

    Use thread_id to persist and continue a multi-turn conversation. run_id kwarg
    is also attached to messages for recording feedback.
    """
    agent: CompiledStateGraph = app.state.agent
    kwargs, run_id = _parse_input(user_input)
    try:
        response = await agent.ainvoke(**kwargs)
        output = ChatMessage.from_langchain(response["messages"][-1])
        output.run_id = str(run_id)
        return output
    except Exception as e:
        raise HTTPException(status_code=500, detail=str(e))


async def message_generator(user_input: StreamInput) -> AsyncGenerator[str, None]:
    """
    Generate a stream of messages from the agent.

    This is the workhorse method for the /stream endpoint.
    """
    agent: CompiledStateGraph = app.state.agent
    kwargs, run_id, thread_id = _parse_input(user_input)
    thread = {"configurable": {"thread_id": thread_id}}

    print(f"------------START STREAM-----------\n\n")
    # Process streamed events from the graph and yield messages over the SSE stream.
    async for event in agent.astream_events(**kwargs, version="v2"):
        async for msg in _process_stream_event(event, user_input, run_id):
            yield msg

    # Interruption for human in the loop
    # Wait for user approval via HTTP request
    agent_state = await agent.aget_state(thread)
    messages = agent_state.values.get("messages", [])
    print(f"next node: {agent_state.next}")
    tool_call_message = messages[-1] if messages else None
    
    if not tool_call_message or not tool_call_message.tool_calls:
        pass
    else:
        print(f"Tool call message: {tool_call_message}\n")
        tool_call = tool_call_message.tool_calls[0]
        print(f"Waiting for approval of tool call: {tool_call}\n")

        tool_approval_message = ChatMessage(type="tool", tool_approval_request=True, tool_call_id=tool_call["id"], content="", tool_calls=[tool_call])

        yield f"data: {json.dumps({'type': 'message', "content": tool_approval_message.model_dump()})}\n\n"
    

    yield "data: [DONE]\n\n"


def _sse_response_example() -> dict[int, Any]:
    return {
        status.HTTP_200_OK: {
            "description": "Server Sent Event Response",
            "content": {
                "text/event-stream": {
                    "example": "data: {'type': 'token', 'content': 'Hello'}\n\ndata: {'type': 'token', 'content': ' World'}\n\ndata: [DONE]\n\n",
                    "schema": {"type": "string"},
                }
            },
        }
    }


@app.post("/stream", response_class=StreamingResponse, responses=_sse_response_example())
async def stream_agent(user_input: StreamInput) -> StreamingResponse:
    """
    Stream the agent's response to a user input, including intermediate messages and tokens.

    Use thread_id to persist and continue a multi-turn conversation. run_id kwarg
    is also attached to all messages for recording feedback.
    """
    return StreamingResponse(message_generator(user_input), media_type="text/event-stream")


@app.post("/approval/{thread_id}", response_class=StreamingResponse, responses=_sse_response_example())
async def user_approval(user_approval_response: ToolCallApproval, thread_id: str) -> StreamingResponse:
    print(f"[DEBUG] Approval endpoint user_response: {user_approval_response}\n")
    
    agent: CompiledStateGraph = app.state.agent

    agent_state = await agent.aget_state({"configurable": {"thread_id": thread_id}})

    if user_approval_response.approval == "deny":
        # Answer as if we were the obp requests tool node
        await agent.aupdate_state(
            {"configurable": {"thread_id": thread_id}},
            {"messages": [ToolMessage(content="User denied request to OBP API", tool_call_id=user_approval_response.tool_call_id)]},
            as_node="obp_requests_tools",
        )
    else:
        # If approved, just continue to the OBP requests node
        await agent.aupdate_state(
            {"configurable": {"thread_id": thread_id}},
            values=None,
            as_node="human_review",
        )

    print(f"[DEBUG] Agent state: {agent_state}\n")
    
    user_input = StreamInput(
        message="",
        model="",
        thread_id=thread_id,
        is_tool_call_approval=True,
    )


    return StreamingResponse(message_generator(user_input), media_type="text/event-stream")


@app.post("/feedback")
async def feedback(feedback: Feedback) -> FeedbackResponse:
    """
    Record feedback for a run to LangSmith.

    This is a simple wrapper for the LangSmith create_feedback API, so the
    credentials can be stored and managed in the service rather than the client.
    See: https://api.smith.langchain.com/redoc#tag/feedback/operation/create_feedback_api_v1_feedback_post
    """
    client = LangsmithClient()
    kwargs = feedback.kwargs or {}
    client.create_feedback(
        run_id=feedback.run_id,
        key=feedback.key,
        score=feedback.score,
        **kwargs,
    )
    return FeedbackResponse()

@app.post("/auth")
async def auth(consent_auth_body: ConsentAuthBody):
    """ 
    Authorize Opey using an OBP consent
    """
    logger.debug("Authorizing Opey using an OBP consent")
    version = os.getenv("OBP_API_VERSION")
    consent_challenge_answer_path = f"/obp/{version}/banks/gh.29.uk/consents/{consent_auth_body.consent_id}/challenge"
    
    # Check consent challenge answer
    response = await obp_requests("POST", consent_challenge_answer_path, json.dumps({"answer": consent_auth_body.consent_challenge_answer}))
    print(response)
    payload = {
        "consent_id": consent_auth_body.consent_id,
    }

    jwt = sign_jwt(payload)
    return {"jwt": jwt}<|MERGE_RESOLUTION|>--- conflicted
+++ resolved
@@ -83,8 +83,6 @@
             return Response(status_code=401, content="Invalid token")
     return await call_next(request)
 
-<<<<<<< HEAD
-=======
 
 @app.middleware("http")
 async def log_request_response(request: Request, call_next: Callable):
@@ -101,7 +99,6 @@
     return response
 
 
->>>>>>> 4d62e278
 def _parse_input(user_input: UserInput) -> tuple[dict[str, Any], str]:
     run_id = uuid4()
     thread_id = user_input.thread_id or str(uuid4())
